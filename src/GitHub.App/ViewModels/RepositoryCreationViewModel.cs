﻿using System;
using System.ComponentModel.Composition;
using System.Diagnostics;
using System.Globalization;
using System.IO;
using System.Linq;
using System.Reactive;
using System.Reactive.Linq;
using System.Windows.Input;
using GitHub.Exports;
using GitHub.Extensions.Reactive;
using GitHub.Models;
using GitHub.Services;
using GitHub.UserErrors;
using GitHub.Validation;
using NLog;
using NullGuard;
using ReactiveUI;
using Rothko;

namespace GitHub.ViewModels
{
    [ExportViewModel(ViewType=UIViewType.Create)]
    [PartCreationPolicy(CreationPolicy.NonShared)]
    public class RepositoryCreationViewModel : RepositoryFormViewModel, IRepositoryCreationViewModel
    {
        static readonly Logger log = LogManager.GetCurrentClassLogger();

<<<<<<< HEAD
        // These are the characters which are permitted when creating a repository name on GitHub The Website
        static readonly Regex invalidRepositoryCharsRegex = new Regex(@"[^0-9A-Za-z_\.\-]", RegexOptions.ECMAScript);

        readonly ObservableAsPropertyHelper<string> safeRepositoryName;
        readonly ObservableAsPropertyHelper<bool> canKeepPrivate;
        readonly ObservableAsPropertyHelper<bool> isPublishing;
        readonly IOperatingSystem operatingSystem;
=======
>>>>>>> 84cd9e13
        readonly ReactiveCommand<object> browseForDirectoryCommand = ReactiveCommand.Create();
        readonly IRepositoryCreationService repositoryCreationService;
        readonly ObservableAsPropertyHelper<bool> isCreating;
        readonly ObservableAsPropertyHelper<bool> canKeepPrivate;

        [ImportingConstructor]
<<<<<<< HEAD
        public RepositoryCreationViewModel(IOperatingSystem operatingSystem, IRepositoryHosts hosts,
            IRepositoryCreationService repositoryCreationService, IRepositoryCloneService cloneService)
=======
        public RepositoryCreationViewModel(IOperatingSystem operatingSystem, IRepositoryHosts hosts, IRepositoryCreationService repositoryCreationService)
            : base(operatingSystem, hosts)
>>>>>>> 84cd9e13
        {
            this.repositoryCreationService = repositoryCreationService;

            Accounts = hosts.GitHubHost.Accounts;
            Accounts = RepositoryHost.Accounts ?? new ReactiveList<IAccount>();
            Debug.Assert(Splat.ModeDetector.InUnitTestRunner() || Accounts.Any(), "There must be at least one account");
            var selectedAccount = Accounts.FirstOrDefault();
            if (selectedAccount != null)
                SelectedAccount = Accounts.FirstOrDefault();
<<<<<<< HEAD

            SelectedGitIgnoreTemplate = GitIgnoreItem.None;
            SelectedLicense = LicenseItem.None;

            safeRepositoryName = this.WhenAny(x => x.RepositoryName, x => x.Value)
                .Select(x => x != null ? GetSafeRepositoryName(x) : null)
                .ToProperty(this, x => x.SafeRepositoryName);
=======
            }
>>>>>>> 84cd9e13

            browseForDirectoryCommand.Subscribe(_ => ShowBrowseForDirectoryDialog());

            BaseRepositoryPathValidator = ReactivePropertyValidator.ForObservable(this.WhenAny(x => x.BaseRepositoryPath, x => x.Value))
                .IfNullOrEmpty("Please enter a repository path")
                .IfTrue(x => x.Length > 200, "Path too long")
                .IfContainsInvalidPathChars("Path contains invalid characters")
                .IfPathNotRooted("Please enter a valid path");

            var nonNullRepositoryName = this.WhenAny(
                x => x.RepositoryName,
                x => x.BaseRepositoryPath,
                (x, y) => x.Value)
                .WhereNotNull();

            RepositoryNameValidator = ReactivePropertyValidator.ForObservable(nonNullRepositoryName)
                .IfNullOrEmpty("Please enter a repository name")
                .IfTrue(x => x.Length > 100, "Repository name must be fewer than 100 characters")
                .IfTrue(x => IsAlreadyRepoAtPath(GetSafeRepositoryName(x)), "Repository with same name already exists at this location");

            SafeRepositoryNameWarningValidator = ReactivePropertyValidator.ForObservable(nonNullRepositoryName)
                .Add(repoName =>
                {
                    var parsedReference = GetSafeRepositoryName(repoName);
                    return parsedReference != repoName ? "Will be created as " + parsedReference : null;
                });

            CreateRepository = InitializeCreateRepositoryCommand();

            canKeepPrivate = CanKeepPrivateObservable.CombineLatest(CreateRepository.IsExecuting,
                (canKeep, publishing) => canKeep && !publishing)
                .ToProperty(this, x => x.CanKeepPrivate);

<<<<<<< HEAD
            canKeepPrivateObs
                .Where(x => !x)
                .Subscribe(x => KeepPrivate = false);

            isPublishing = CreateRepository.IsExecuting
                .ToProperty(this, x => x.IsPublishing);

            BaseRepositoryPath = cloneService.GetLocalClonePathFromGitProvider(cloneService.DefaultClonePath);
        }

        /// <summary>
        /// Given a repository name, returns a safe version with invalid characters replaced with dashes.
        /// </summary>
        static string GetSafeRepositoryName(string name)
        {
            return invalidRepositoryCharsRegex.Replace(name, "-");
=======
            isCreating = CreateRepository.IsExecuting
                .ToProperty(this, x => x.IsCreating);
        }

        public IReactiveCommand<Unit> CreateRepository { get; private set; }

        public string Title { get { return "Create a GitHub Repository"; } } // TODO: this needs to be contextual

        string baseRepositoryPath;
        public string BaseRepositoryPath
        {
            [return: AllowNull]
            get { return baseRepositoryPath; }
            set { this.RaiseAndSetIfChanged(ref baseRepositoryPath, value); }
        }

        public ReactivePropertyValidator<string> BaseRepositoryPathValidator
        {
            get;
            private set;
        }

        public ICommand BrowseForDirectory
        {
            get { return browseForDirectoryCommand; }
        }

        public bool IsCreating
        {
            get { return isCreating.Value; }
        }

        public bool CanKeepPrivate
        {
            get { return canKeepPrivate.Value; }
        }

        public ReactiveList<IAccount> Accounts
        {
            get;
            private set;
>>>>>>> 84cd9e13
        }

        IObservable<Unit> ShowBrowseForDirectoryDialog()
        {
            return Observable.Start(() =>
            {
                // We store this in a local variable to prevent it changing underneath us while the
                // folder dialog is open.
                var localBaseRepositoryPath = BaseRepositoryPath;
                var browseResult = OperatingSystem.Dialog.BrowseForDirectory(localBaseRepositoryPath,
                    "Select a containing folder for your new repository.");

                if (!browseResult.Success)
                    return;

                var directory = browseResult.DirectoryPath ?? localBaseRepositoryPath;

                try
                {
                    BaseRepositoryPath = directory;
                }
                catch (Exception e)
                {
                    // TODO: We really should limit this to exceptions we know how to handle.
                    log.Error(string.Format(CultureInfo.InvariantCulture,
                        "Failed to set base repository path.{0}localBaseRepositoryPath = \"{1}\"{0}BaseRepositoryPath = \"{2}\"{0}Chosen directory = \"{3}\"",
                        System.Environment.NewLine, localBaseRepositoryPath ?? "(null)", BaseRepositoryPath ?? "(null)", directory ?? "(null)"), e);
                }
            }, RxApp.MainThreadScheduler);
        }

        bool IsAlreadyRepoAtPath(string potentialRepositoryName)
        {
            bool isValid = false;
            var validationResult = BaseRepositoryPathValidator.ValidationResult;
            if (validationResult != null && validationResult.IsValid)
            {
                string potentialPath = Path.Combine(BaseRepositoryPath, potentialRepositoryName);
                isValid = IsGitRepo(potentialPath);
            }
            return isValid;
        }

        bool IsGitRepo(string path)
        {
            try
            {
                return OperatingSystem.File.Exists(Path.Combine(path, ".git", "HEAD"));
            }
            catch (PathTooLongException)
            {
                return false;
            }
        }

        IObservable<Unit> OnCreateRepository(object state)
        {
            var newRepository = GatherRepositoryInfo();

            return repositoryCreationService.CreateRepository(
                newRepository,
                SelectedAccount,
                BaseRepositoryPath,
                RepositoryHost.ApiClient);
        }

        ReactiveCommand<Unit> InitializeCreateRepositoryCommand()
        {
            var canCreate = this.WhenAny(
                x => x.RepositoryNameValidator.ValidationResult.IsValid,
                x => x.BaseRepositoryPathValidator.ValidationResult.IsValid,
                (x, y) => x.Value && y.Value);
            var createCommand = ReactiveCommand.CreateAsyncObservable(canCreate, OnCreateRepository);
            createCommand.ThrownExceptions.Subscribe(ex =>
            {
                if (!ex.IsCriticalException())
                {
                    // TODO: Throw a proper error.
                    log.Error("Error creating repository.", ex);
                    UserError.Throw(new PublishRepositoryUserError(ex.Message));
                }
            });

            return createCommand;
        }

        /// <summary>
        /// Title for the dialog
        /// </summary>
        public string Title { get { return "Create a GitHub Repository"; } } // TODO: this needs to be contextual

        /// <summary>
        /// Host owning the repos
        /// </summary>
        public IRepositoryHost RepositoryHost { get; private set; }

        /// <summary>
        /// List of accounts (at least one)
        /// </summary>
        public ReactiveList<IAccount> Accounts { get; private set; }

        /// <summary>
        /// List of .gitignore templates for the dropdown
        /// </summary>
        public ReactiveList<GitIgnoreItem> GitIgnoreTemplates { get; private set; }

        /// <summary>
        /// List of license templates for the dropdown
        /// </summary>
        public ReactiveList<LicenseItem> Licenses { get; private set; }

        string baseRepositoryPath;
        /// <summary>
        /// Path to clone repositories into
        /// </summary>
        public string BaseRepositoryPath
        {
            [return: AllowNull]
            get { return baseRepositoryPath; }
            set { this.RaiseAndSetIfChanged(ref baseRepositoryPath, value); }
        }

        public ReactivePropertyValidator<string> BaseRepositoryPathValidator { get; private set; }

        /// <summary>
        /// Fires up a file dialog to select the directory to clone into
        /// </summary>
        public ICommand BrowseForDirectory { get { return browseForDirectoryCommand; } }

        /// <summary>
        /// If the repo can be made private (depends on the user plan)
        /// </summary>
        public bool CanKeepPrivate { get { return canKeepPrivate.Value; } }

        /// <summary>
        /// Fires off the process of creating the repository remotely and then cloning it locally
        /// </summary>
        public IReactiveCommand<Unit> CreateRepository { get; private set; }

        string description;
        /// <summary>
        /// Description to set on the repo (optional)
        /// </summary>
        [AllowNull]
        public string Description
        {
            [return: AllowNull]
            get { return description; }
            set { this.RaiseAndSetIfChanged(ref description, value); }
        }

        /// <summary>
        /// Is true when the CreateRepository command is in the process of executing
        /// </summary>
        public bool IsPublishing { get { return isPublishing.Value; } }

        bool keepPrivate;
        /// <summary>
        /// Make the new repository private
        /// </summary>
        public bool KeepPrivate
        {
            get { return keepPrivate; }
            set { this.RaiseAndSetIfChanged(ref keepPrivate, value); }
        }

        string repositoryName;
        /// <summary>
        /// Name of the repository as typed by user
        /// </summary>
        [AllowNull]
        public string RepositoryName
        {
            [return: AllowNull]
            get { return repositoryName; }
            set { this.RaiseAndSetIfChanged(ref repositoryName, value); }
        }

        public ReactivePropertyValidator<string> RepositoryNameValidator { get; private set; }

        /// <summary>
        /// Name of the repository after fixing it to be safe (dashes instead of spaces, etc)
        /// </summary>
        public string SafeRepositoryName
        {
            [return: AllowNull]
            get { return safeRepositoryName.Value; }
        }

        public ReactivePropertyValidator<string> SafeRepositoryNameWarningValidator { get; private set; }

        /// <summary>
        /// Resets the form
        /// </summary>
        public ICommand Reset { get; private set; }

        IAccount selectedAccount;
        /// <summary>
        /// Account where the repository is going to be created on
        /// </summary>
        [AllowNull]
        public IAccount SelectedAccount
        {
            [return: AllowNull]
            get { return selectedAccount; }
            set { this.RaiseAndSetIfChanged(ref selectedAccount, value); }
        }

        public bool ShowUpgradePlanWarning { get; private set; }

        public bool ShowUpgradeToMicroPlanWarning { get; private set; }

        public ICommand UpgradeAccountPlan { get; private set; }

        GitIgnoreItem selectedGitIgnoreTemplate;
        [AllowNull]
        public GitIgnoreItem SelectedGitIgnoreTemplate
        {
            get { return selectedGitIgnoreTemplate; }
            set { this.RaiseAndSetIfChanged(ref selectedGitIgnoreTemplate, value ?? GitIgnoreItem.None); }
        }

        LicenseItem selectedLicense;
        [AllowNull]
        public LicenseItem SelectedLicense
        {
            get { return selectedLicense; }
            set { this.RaiseAndSetIfChanged(ref selectedLicense, value ?? LicenseItem.None); }
        }
    }
}<|MERGE_RESOLUTION|>--- conflicted
+++ resolved
@@ -26,49 +26,17 @@
     {
         static readonly Logger log = LogManager.GetCurrentClassLogger();
 
-<<<<<<< HEAD
-        // These are the characters which are permitted when creating a repository name on GitHub The Website
-        static readonly Regex invalidRepositoryCharsRegex = new Regex(@"[^0-9A-Za-z_\.\-]", RegexOptions.ECMAScript);
-
-        readonly ObservableAsPropertyHelper<string> safeRepositoryName;
-        readonly ObservableAsPropertyHelper<bool> canKeepPrivate;
-        readonly ObservableAsPropertyHelper<bool> isPublishing;
-        readonly IOperatingSystem operatingSystem;
-=======
->>>>>>> 84cd9e13
         readonly ReactiveCommand<object> browseForDirectoryCommand = ReactiveCommand.Create();
         readonly IRepositoryCreationService repositoryCreationService;
         readonly ObservableAsPropertyHelper<bool> isCreating;
         readonly ObservableAsPropertyHelper<bool> canKeepPrivate;
 
         [ImportingConstructor]
-<<<<<<< HEAD
         public RepositoryCreationViewModel(IOperatingSystem operatingSystem, IRepositoryHosts hosts,
             IRepositoryCreationService repositoryCreationService, IRepositoryCloneService cloneService)
-=======
-        public RepositoryCreationViewModel(IOperatingSystem operatingSystem, IRepositoryHosts hosts, IRepositoryCreationService repositoryCreationService)
             : base(operatingSystem, hosts)
->>>>>>> 84cd9e13
         {
             this.repositoryCreationService = repositoryCreationService;
-
-            Accounts = hosts.GitHubHost.Accounts;
-            Accounts = RepositoryHost.Accounts ?? new ReactiveList<IAccount>();
-            Debug.Assert(Splat.ModeDetector.InUnitTestRunner() || Accounts.Any(), "There must be at least one account");
-            var selectedAccount = Accounts.FirstOrDefault();
-            if (selectedAccount != null)
-                SelectedAccount = Accounts.FirstOrDefault();
-<<<<<<< HEAD
-
-            SelectedGitIgnoreTemplate = GitIgnoreItem.None;
-            SelectedLicense = LicenseItem.None;
-
-            safeRepositoryName = this.WhenAny(x => x.RepositoryName, x => x.Value)
-                .Select(x => x != null ? GetSafeRepositoryName(x) : null)
-                .ToProperty(this, x => x.SafeRepositoryName);
-=======
-            }
->>>>>>> 84cd9e13
 
             browseForDirectoryCommand.Subscribe(_ => ShowBrowseForDirectoryDialog());
 
@@ -98,70 +66,23 @@
 
             CreateRepository = InitializeCreateRepositoryCommand();
 
-            canKeepPrivate = CanKeepPrivateObservable.CombineLatest(CreateRepository.IsExecuting,
+            var canKeepPrivateObs = this.WhenAny(
+                x => x.SelectedAccount.IsEnterprise,
+                x => x.SelectedAccount.IsOnFreePlan,
+                x => x.SelectedAccount.HasMaximumPrivateRepositories,
+                (isEnterprise, isOnFreePlan, hasMaxPrivateRepos) =>
+                isEnterprise.Value || (!isOnFreePlan.Value && !hasMaxPrivateRepos.Value));
+
+            canKeepPrivate = canKeepPrivateObs.CombineLatest(CreateRepository.IsExecuting,
                 (canKeep, publishing) => canKeep && !publishing)
                 .ToProperty(this, x => x.CanKeepPrivate);
 
-<<<<<<< HEAD
             canKeepPrivateObs
                 .Where(x => !x)
                 .Subscribe(x => KeepPrivate = false);
 
-            isPublishing = CreateRepository.IsExecuting
-                .ToProperty(this, x => x.IsPublishing);
-
-            BaseRepositoryPath = cloneService.GetLocalClonePathFromGitProvider(cloneService.DefaultClonePath);
-        }
-
-        /// <summary>
-        /// Given a repository name, returns a safe version with invalid characters replaced with dashes.
-        /// </summary>
-        static string GetSafeRepositoryName(string name)
-        {
-            return invalidRepositoryCharsRegex.Replace(name, "-");
-=======
             isCreating = CreateRepository.IsExecuting
                 .ToProperty(this, x => x.IsCreating);
-        }
-
-        public IReactiveCommand<Unit> CreateRepository { get; private set; }
-
-        public string Title { get { return "Create a GitHub Repository"; } } // TODO: this needs to be contextual
-
-        string baseRepositoryPath;
-        public string BaseRepositoryPath
-        {
-            [return: AllowNull]
-            get { return baseRepositoryPath; }
-            set { this.RaiseAndSetIfChanged(ref baseRepositoryPath, value); }
-        }
-
-        public ReactivePropertyValidator<string> BaseRepositoryPathValidator
-        {
-            get;
-            private set;
-        }
-
-        public ICommand BrowseForDirectory
-        {
-            get { return browseForDirectoryCommand; }
-        }
-
-        public bool IsCreating
-        {
-            get { return isCreating.Value; }
-        }
-
-        public bool CanKeepPrivate
-        {
-            get { return canKeepPrivate.Value; }
-        }
-
-        public ReactiveList<IAccount> Accounts
-        {
-            get;
-            private set;
->>>>>>> 84cd9e13
         }
 
         IObservable<Unit> ShowBrowseForDirectoryDialog()
@@ -254,24 +175,9 @@
         public string Title { get { return "Create a GitHub Repository"; } } // TODO: this needs to be contextual
 
         /// <summary>
-        /// Host owning the repos
-        /// </summary>
-        public IRepositoryHost RepositoryHost { get; private set; }
-
-        /// <summary>
         /// List of accounts (at least one)
         /// </summary>
         public ReactiveList<IAccount> Accounts { get; private set; }
-
-        /// <summary>
-        /// List of .gitignore templates for the dropdown
-        /// </summary>
-        public ReactiveList<GitIgnoreItem> GitIgnoreTemplates { get; private set; }
-
-        /// <summary>
-        /// List of license templates for the dropdown
-        /// </summary>
-        public ReactiveList<LicenseItem> Licenses { get; private set; }
 
         string baseRepositoryPath;
         /// <summary>
@@ -292,6 +198,11 @@
         public ICommand BrowseForDirectory { get { return browseForDirectoryCommand; } }
 
         /// <summary>
+        /// Is running the creation process
+        /// </summary>
+        public bool IsCreating { get { return isCreating.Value; } }
+
+        /// <summary>
         /// If the repo can be made private (depends on the user plan)
         /// </summary>
         public bool CanKeepPrivate { get { return canKeepPrivate.Value; } }
@@ -300,96 +211,5 @@
         /// Fires off the process of creating the repository remotely and then cloning it locally
         /// </summary>
         public IReactiveCommand<Unit> CreateRepository { get; private set; }
-
-        string description;
-        /// <summary>
-        /// Description to set on the repo (optional)
-        /// </summary>
-        [AllowNull]
-        public string Description
-        {
-            [return: AllowNull]
-            get { return description; }
-            set { this.RaiseAndSetIfChanged(ref description, value); }
-        }
-
-        /// <summary>
-        /// Is true when the CreateRepository command is in the process of executing
-        /// </summary>
-        public bool IsPublishing { get { return isPublishing.Value; } }
-
-        bool keepPrivate;
-        /// <summary>
-        /// Make the new repository private
-        /// </summary>
-        public bool KeepPrivate
-        {
-            get { return keepPrivate; }
-            set { this.RaiseAndSetIfChanged(ref keepPrivate, value); }
-        }
-
-        string repositoryName;
-        /// <summary>
-        /// Name of the repository as typed by user
-        /// </summary>
-        [AllowNull]
-        public string RepositoryName
-        {
-            [return: AllowNull]
-            get { return repositoryName; }
-            set { this.RaiseAndSetIfChanged(ref repositoryName, value); }
-        }
-
-        public ReactivePropertyValidator<string> RepositoryNameValidator { get; private set; }
-
-        /// <summary>
-        /// Name of the repository after fixing it to be safe (dashes instead of spaces, etc)
-        /// </summary>
-        public string SafeRepositoryName
-        {
-            [return: AllowNull]
-            get { return safeRepositoryName.Value; }
-        }
-
-        public ReactivePropertyValidator<string> SafeRepositoryNameWarningValidator { get; private set; }
-
-        /// <summary>
-        /// Resets the form
-        /// </summary>
-        public ICommand Reset { get; private set; }
-
-        IAccount selectedAccount;
-        /// <summary>
-        /// Account where the repository is going to be created on
-        /// </summary>
-        [AllowNull]
-        public IAccount SelectedAccount
-        {
-            [return: AllowNull]
-            get { return selectedAccount; }
-            set { this.RaiseAndSetIfChanged(ref selectedAccount, value); }
-        }
-
-        public bool ShowUpgradePlanWarning { get; private set; }
-
-        public bool ShowUpgradeToMicroPlanWarning { get; private set; }
-
-        public ICommand UpgradeAccountPlan { get; private set; }
-
-        GitIgnoreItem selectedGitIgnoreTemplate;
-        [AllowNull]
-        public GitIgnoreItem SelectedGitIgnoreTemplate
-        {
-            get { return selectedGitIgnoreTemplate; }
-            set { this.RaiseAndSetIfChanged(ref selectedGitIgnoreTemplate, value ?? GitIgnoreItem.None); }
-        }
-
-        LicenseItem selectedLicense;
-        [AllowNull]
-        public LicenseItem SelectedLicense
-        {
-            get { return selectedLicense; }
-            set { this.RaiseAndSetIfChanged(ref selectedLicense, value ?? LicenseItem.None); }
-        }
-    }
+   }
 }