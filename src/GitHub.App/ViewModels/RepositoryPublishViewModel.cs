﻿using System;
using System.Collections.Generic;
using System.Collections.ObjectModel;
using System.ComponentModel.Composition;
using System.Globalization;
using System.Linq;
using System.Reactive;
using System.Reactive.Linq;
using GitHub.Exports;
using GitHub.Extensions.Reactive;
using GitHub.Models;
using GitHub.Services;
using GitHub.UserErrors;
using GitHub.Validation;
using NLog;
using NullGuard;
using ReactiveUI;

namespace GitHub.ViewModels
{
    [ExportViewModel(ViewType = UIViewType.Publish)]
    [PartCreationPolicy(CreationPolicy.NonShared)]
    public class RepositoryPublishViewModel : RepositoryFormViewModel, IRepositoryPublishViewModel
    {
        static readonly Logger log = LogManager.GetCurrentClassLogger();

        readonly ObservableAsPropertyHelper<IReadOnlyList<IAccount>> accounts;
        readonly IRepositoryPublishService repositoryPublishService;
        readonly ObservableAsPropertyHelper<bool> canKeepPrivate;
        readonly ObservableAsPropertyHelper<bool> isPublishing;
        readonly ObservableAsPropertyHelper<string> title;

        [ImportingConstructor]
        public RepositoryPublishViewModel(
<<<<<<< HEAD
            IOperatingSystem operatingSystem,
            IRepositoryHosts hosts,
            IAvatarProvider avatarProvider)
            : base(null, operatingSystem, hosts)
=======
            IRepositoryHosts hosts,
            IAvatarProvider avatarProvider,
            IRepositoryPublishService repositoryPublishService)
>>>>>>> 8f1a71e0
        {
            title = this.WhenAny(
                x => x.SelectedHost,
                x => x.Value != null ?
                    string.Format(CultureInfo.CurrentCulture, "Publish repository to {0}", x.Value.Title) :
                    "Publish repository"
            )
            .ToProperty(this, x => x.Title);

            RepositoryHosts = new ReactiveList<IRepositoryHost>(
                new[] { hosts.GitHubHost, hosts.EnterpriseHost }.Where(h => h.IsLoggedIn));
            this.repositoryPublishService = repositoryPublishService;

            if (RepositoryHosts.Any())
            {
                SelectedHost = RepositoryHosts[0];
            }

            var accountsChangedObservable = this.WhenAny(x => x.SelectedHost, x => x.Value)
                .WhereNotNull()
                .SelectMany(host => host.GetAccounts(avatarProvider));

            accounts = accountsChangedObservable
                .ToProperty(this, x => x.Accounts, initialValue: new ReadOnlyCollection<IAccount>(new IAccount[] {}));

            accountsChangedObservable
                .Where(acts => acts.Any())
                .Subscribe(acts => SelectedAccount = acts[0]);

            var nonNullRepositoryName = this.WhenAny(
                x => x.RepositoryName,
                x => x.Value)
                .WhereNotNull();

            RepositoryNameValidator = ReactivePropertyValidator.ForObservable(nonNullRepositoryName)
                .IfNullOrEmpty("Please enter a repository name")
                .IfTrue(x => x.Length > 100, "Repository name must be fewer than 100 characters");

            SafeRepositoryNameWarningValidator = ReactivePropertyValidator.ForObservable(nonNullRepositoryName)
                .Add(repoName =>
                {
                    var parsedReference = GetSafeRepositoryName(repoName);
                    return parsedReference != repoName ? "Will be created as " + parsedReference : null;
                });

            PublishRepository = InitializePublishRepositoryCommand();

            canKeepPrivate = CanKeepPrivateObservable.CombineLatest(PublishRepository.IsExecuting,
                (canKeep, publishing) => canKeep && !publishing)
                .ToProperty(this, x => x.CanKeepPrivate);

            isPublishing = PublishRepository.IsExecuting
                .ToProperty(this, x => x.IsPublishing);
        }

        public new string Title { get { return title.Value; } }
        public bool CanKeepPrivate { get { return canKeepPrivate.Value; } }
        public bool IsPublishing { get { return isPublishing.Value; } }

        public IReactiveCommand<Unit> PublishRepository { get; private set; }
        public ReactiveList<IRepositoryHost> RepositoryHosts { get; private set; }

        IRepositoryHost selectedHost;
        [AllowNull]
        public IRepositoryHost SelectedHost
        {
            [return: AllowNull]
            get { return selectedHost; }
            set { this.RaiseAndSetIfChanged(ref selectedHost, value); }
        }

        public IReadOnlyList<IAccount> Accounts
        {
            get { return accounts.Value; }
        }

        ReactiveCommand<Unit> InitializePublishRepositoryCommand()
        {
            var canCreate = this.WhenAny(x => x.RepositoryNameValidator.ValidationResult.IsValid, x => x.Value);
            var publishCommand = ReactiveCommand.CreateAsyncObservable(canCreate, OnPublishRepository);
            publishCommand.ThrownExceptions.Subscribe(ex =>
            {
                if (!ex.IsCriticalException())
                {
                    // TODO: Throw a proper error.
                    log.Error("Error creating repository.", ex);
                    UserError.Throw(new PublishRepositoryUserError(ex.Message));
                }
            });

            return publishCommand;
        }

        private IObservable<Unit> OnPublishRepository(object arg)
        {
            var newRepository = GatherRepositoryInfo();
            var account = SelectedAccount;

            return repositoryPublishService.PublishRepository(newRepository, account, SelectedHost.ApiClient)
                .SelectUnit();
        }
    }
}<|MERGE_RESOLUTION|>--- conflicted
+++ resolved
@@ -15,6 +15,7 @@
 using NLog;
 using NullGuard;
 using ReactiveUI;
+using GitHub.Extensions;
 
 namespace GitHub.ViewModels
 {
@@ -32,16 +33,9 @@
 
         [ImportingConstructor]
         public RepositoryPublishViewModel(
-<<<<<<< HEAD
-            IOperatingSystem operatingSystem,
-            IRepositoryHosts hosts,
-            IAvatarProvider avatarProvider)
-            : base(null, operatingSystem, hosts)
-=======
             IRepositoryHosts hosts,
             IAvatarProvider avatarProvider,
             IRepositoryPublishService repositoryPublishService)
->>>>>>> 8f1a71e0
         {
             title = this.WhenAny(
                 x => x.SelectedHost,
