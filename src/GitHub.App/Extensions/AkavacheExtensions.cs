﻿using System;
using System.Linq;
using System.Reactive;
using System.Reactive.Linq;
using Akavache;
using GitHub.Caches;
using System.Threading.Tasks;

namespace GitHub.Extensions
{
    public static class AkavacheExtensions
    {
        /// <summary>
        /// This method attempts to returned a cached value, in the case of a
        /// cache miss the fetchFunc will be used to provide a fresh value which
        /// is then returned. In the case of a cache hit where the cache item is
        /// considered stale (but not expired) as determined by <paramref name="refreshInterval"/>
        /// the stale value will be produced first, followed by the fresh value
        /// when the fetch func completes.
        /// </summary>
        /// <param name="blobCache">The cache to retrieve the object from.</param>
        /// <param name="key">The key to look up the cache value with.</param>
        /// <param name="fetchFunc">The fetch function.</param>
        /// <param name="refreshInterval">
        /// Cache objects with an age exceeding this value will be treated as stale
        /// and the fetch function will be invoked to refresh it.
        /// </param>
        /// <param name="maxCacheDuration">
        /// The maximum age of a cache object before the object is treated as
        /// expired and unusable. Cache objects older than this will be treated
        /// as a cache miss.
        /// </param>
        public static IObservable<T> GetAndRefreshObject<T>(
            this IBlobCache blobCache,
            string key,
            Func<IObservable<T>> fetchFunc,
            TimeSpan refreshInterval,
            TimeSpan maxCacheDuration)
        {
            return Observable.Defer(() =>
            {
                var absoluteExpiration = blobCache.Scheduler.Now + maxCacheDuration;

                try
                {
                    return blobCache.GetAndFetchLatest(
                        key,
                        fetchFunc,
                        createdAt => IsExpired(blobCache, createdAt, refreshInterval),
                        absoluteExpiration);
                }
                catch (Exception exc)
                {
                    return Observable.Throw<T>(exc);
                }
            });
        }

        /// <summary>
        /// This method attempts to returned a cached value, in the case of a
        /// cache miss the fetchFunc will be used to provide a fresh value which
        /// is then returned. In the case of a cache hit where the cache item is
        /// considered stale (but not expired) as determined by <paramref name="refreshInterval"/>
        /// the stale value will be produced first, followed by the fresh value
        /// when the fetch func completes.
        /// </summary>
        /// <param name="blobCache">The cache to retrieve the object from.</param>
        /// <param name="key">The key to look up the cache value with.</param>
        /// <param name="fetchFunc">The fetch function.</param>
        /// <param name="refreshInterval">
        /// Cache objects with an age exceeding this value will be treated as stale
        /// and the fetch function will be invoked to refresh it.
        /// </param>
        /// <param name="maxCacheDuration">
        /// The maximum age of a cache object before the object is treated as
        /// expired and unusable. Cache objects older than this will be treated
        /// as a cache miss.
        /// </param>
        public static IObservable<byte[]> GetAndRefresh(
            this IBlobCache blobCache,
            string key,
            Func<IObservable<byte[]>> fetchFunc,
            TimeSpan refreshInterval,
            TimeSpan maxCacheDuration)
        {
            return Observable.Defer(() =>
            {
                var absoluteExpiration = blobCache.Scheduler.Now + maxCacheDuration;

                try
                {
                    return blobCache.GetAndFetchLatestBytes(
                        key,
                        fetchFunc,
                        createdAt => IsExpired(blobCache, createdAt, refreshInterval),
                        absoluteExpiration);
                }
                catch (Exception exc)
                {
                    return Observable.Throw<byte[]>(exc);
                }
            });
        }

        /// <summary>
        /// This is the non-generic analog of JsonSerializationMixin.GetAndFetchLatest[1]
        /// We shouldn't make modifications to this that alter its behavior from the generic
        /// version. By having this we can keep our two GetAndRefresh methods extremely
        /// similar and thus trust that what works in one will work in the other.
        /// 
        /// 1. https://github.com/akavache/Akavache/blob/1b19bb56d/Akavache/Portable/JsonSerializationMixin.cs#L202-L236
        /// </summary>
        static IObservable<byte[]> GetAndFetchLatestBytes(
            this IBlobCache blobCache,
            string key,
            Func<IObservable<byte[]>> fetchFunc,
            Func<DateTimeOffset, bool> fetchPredicate = null,
            DateTimeOffset? absoluteExpiration = null)
        {
            var fetch = Observable.Defer(() => blobCache.GetCreatedAt(key))
                .Select(x => fetchPredicate == null || x == null || fetchPredicate(x.Value))
                .Where(predicateIsTrue => predicateIsTrue)
                .SelectMany(_ =>
                {
                    return fetchFunc()
                        .SelectMany(x => blobCache.Invalidate(key).Select(__ => x))
                        .SelectMany(x => blobCache.Insert(key, x, absoluteExpiration).Select(__ => x));
                });

            var result = blobCache.Get(key).Select(x => Tuple.Create(x, true))
                .Catch(Observable.Return(new Tuple<byte[], bool>(null, false)));

            return result
                .SelectMany(x => x.Item2
                    ? Observable.Return(x.Item1)
                    : Observable.Empty<byte[]>())
                .Concat(fetch)
                .Replay()
                .RefCount();
        }

        /// <summary>
        /// This method attempts to return a series of cached value(s) aggregated by
        /// a <paramref name="key"/>. In the case of a
        /// cache miss the fetchFunc will be used to provide a fresh value which
        /// is then returned. In the case of a cache hit where the cache item is
        /// considered stale (but not expired) as determined by <paramref name="refreshInterval"/>
        /// the stale values will be produced first, followed by the fresh values
        /// when the fetch func completes.
        /// </summary>
        /// <param name="blobCache">The cache to retrieve the object from.</param>
        /// <param name="key">The key to look up the cache value with.</param>
        /// <param name="fetchFunc">The fetch function.</param>
        /// <param name="removedItemsCallback">The callback that receives items that
        /// were a part of the cache but not of the list list of values.</param>
        /// <param name="refreshInterval">
        /// Cache objects with an age exceeding this value will be treated as stale
        /// and the fetch function will be invoked to refresh it.
        /// </param>
        /// <param name="maxCacheDuration">
        /// The maximum age of a cache object before the object is treated as
        /// expired and unusable. Cache objects older than this will be treated
        /// as a cache miss.
        /// </param>
        public static IObservable<T> GetAndFetchLatestFromIndex<T>(
            this IBlobCache blobCache,
            string key,
            Func<IObservable<T>> fetchFunc,
            Action<string> removedItemsCallback,
            TimeSpan refreshInterval,
            TimeSpan maxCacheDuration)
                where T : CacheItem
        {
            return Observable.Defer(() =>
            {
                var absoluteExpiration = blobCache.Scheduler.Now + maxCacheDuration;

                try
                {
                    return blobCache.GetAndFetchLatestFromIndex(
                        key,
                        fetchFunc,
                        removedItemsCallback,
                        createdAt => IsExpired(blobCache, createdAt, refreshInterval),
                        absoluteExpiration);
                }
                catch (Exception exc)
                {
                    return Observable.Throw<T>(exc);
                }
            });
        }

        static IObservable<T> GetAndFetchLatestFromIndex<T>(this IBlobCache This,
            string key,
            Func<IObservable<T>> fetchFunc,
            Action<string> removedItemsCallback,
            Func<DateTimeOffset, bool> fetchPredicate = null,
            DateTimeOffset? absoluteExpiration = null,
            bool shouldInvalidateOnError = false)
                where T : CacheItem
        {
            var idx = Observable.Defer(() => This.GetOrCreateObject(key, () => CacheIndex.Create(key))).Replay().RefCount();
<<<<<<< HEAD
            
=======

>>>>>>> d8474357

            var fetch = idx
                .Select(x => Tuple.Create(x, fetchPredicate == null || !x.Keys.Any() || fetchPredicate(x.UpdatedAt)))
                .Where(predicateIsTrue => predicateIsTrue.Item2)
                .Select(x => x.Item1)
                .Select(index => index.Clear())
<<<<<<< HEAD
                .SelectMany(index =>
                {
                    var fetchObs = fetchFunc()
=======
                .SelectMany(index => fetchFunc()
>>>>>>> d8474357
                        .Catch<T, Exception>(ex =>
                        {
                            var shouldInvalidate = shouldInvalidateOnError ?
                                This.InvalidateObject<CacheIndex>(key) :
                                Observable.Return(Unit.Default);
                            return shouldInvalidate.SelectMany(__ => Observable.Throw<T>(ex));
<<<<<<< HEAD
                        });

                    return fetchObs
                        .SelectMany(x => x.Save<T>(This, key, absoluteExpiration))
                        .Do(x => index.Add(key, x));
                });
=======
                        })
                        .SelectMany(x => x.Save<T>(This, key, absoluteExpiration))
                        .Do(x => index.Add(key, x))
                );
>>>>>>> d8474357

            var cache = idx
                .SelectMany(index => This.GetObjects<T>(index.Keys.ToList()))
                .SelectMany(dict => dict.Values);

            return cache.Merge(fetch)
                .Finally(async () =>
                {
                    var index = await idx;
                    await index.Save(This);

                    var list = index.OldKeys.Except(index.Keys);
                    if (!list.Any())
                        return;
<<<<<<< HEAD
                    foreach (var d in list)
=======
                    var removed = await This.GetObjects<T>(list);
                    foreach (var d in removed.Values)
>>>>>>> d8474357
                        removedItemsCallback(d);
                    await This.InvalidateObjects<T>(list);
                })
                .Replay().RefCount();
        }

        /// <summary>
        /// This method adds a new object to the database and updates the
        /// corresponding index.
        /// </summary>
        /// <typeparam name="T"></typeparam>
        /// <param name="blobCache">The cache to retrieve the object from.</param>
        /// <param name="key">The key to look up the cache value with.</param>
        /// <param name="item">The item to add to the database</param>
        /// <param name="maxCacheDuration">
        /// The maximum age of a cache object before the object is treated as
        /// expired and unusable. Cache objects older than this will be treated
        /// as a cache miss.
        /// <returns></returns>
        public static IObservable<T> PutAndUpdateIndex<T>(this IBlobCache blobCache,
            string key,
            Func<IObservable<T>> fetchFunc,
            TimeSpan maxCacheDuration)
            where T : CacheItem
        {
            return Observable.Defer(() =>
            {
                var absoluteExpiration = blobCache.Scheduler.Now + maxCacheDuration;
                return blobCache.GetOrCreateObject(key, () => CacheIndex.Create(key))
                    .SelectMany(index => fetchFunc()
                            .Catch<T, Exception>(Observable.Throw<T>)
                            .SelectMany(x => x.Save<T>(blobCache, key, absoluteExpiration))
                            .Do(x => index.AddAndSave(blobCache, key, x, absoluteExpiration))
                    );
            });
        }

        static bool IsExpired(IBlobCache blobCache, DateTimeOffset itemCreatedAt, TimeSpan cacheDuration)
        {
            var elapsed = blobCache.Scheduler.Now - itemCreatedAt.ToUniversalTime();

            return elapsed > cacheDuration;
        }
    }
}<|MERGE_RESOLUTION|>--- conflicted
+++ resolved
@@ -166,7 +166,7 @@
             this IBlobCache blobCache,
             string key,
             Func<IObservable<T>> fetchFunc,
-            Action<string> removedItemsCallback,
+            Action<T> removedItemsCallback,
             TimeSpan refreshInterval,
             TimeSpan maxCacheDuration)
                 where T : CacheItem
@@ -194,50 +194,31 @@
         static IObservable<T> GetAndFetchLatestFromIndex<T>(this IBlobCache This,
             string key,
             Func<IObservable<T>> fetchFunc,
-            Action<string> removedItemsCallback,
+            Action<T> removedItemsCallback,
             Func<DateTimeOffset, bool> fetchPredicate = null,
             DateTimeOffset? absoluteExpiration = null,
             bool shouldInvalidateOnError = false)
                 where T : CacheItem
         {
             var idx = Observable.Defer(() => This.GetOrCreateObject(key, () => CacheIndex.Create(key))).Replay().RefCount();
-<<<<<<< HEAD
-            
-=======
-
->>>>>>> d8474357
+
 
             var fetch = idx
                 .Select(x => Tuple.Create(x, fetchPredicate == null || !x.Keys.Any() || fetchPredicate(x.UpdatedAt)))
                 .Where(predicateIsTrue => predicateIsTrue.Item2)
                 .Select(x => x.Item1)
                 .Select(index => index.Clear())
-<<<<<<< HEAD
-                .SelectMany(index =>
-                {
-                    var fetchObs = fetchFunc()
-=======
                 .SelectMany(index => fetchFunc()
->>>>>>> d8474357
                         .Catch<T, Exception>(ex =>
                         {
                             var shouldInvalidate = shouldInvalidateOnError ?
                                 This.InvalidateObject<CacheIndex>(key) :
                                 Observable.Return(Unit.Default);
                             return shouldInvalidate.SelectMany(__ => Observable.Throw<T>(ex));
-<<<<<<< HEAD
-                        });
-
-                    return fetchObs
-                        .SelectMany(x => x.Save<T>(This, key, absoluteExpiration))
-                        .Do(x => index.Add(key, x));
-                });
-=======
                         })
                         .SelectMany(x => x.Save<T>(This, key, absoluteExpiration))
                         .Do(x => index.Add(key, x))
                 );
->>>>>>> d8474357
 
             var cache = idx
                 .SelectMany(index => This.GetObjects<T>(index.Keys.ToList()))
@@ -252,12 +233,8 @@
                     var list = index.OldKeys.Except(index.Keys);
                     if (!list.Any())
                         return;
-<<<<<<< HEAD
-                    foreach (var d in list)
-=======
                     var removed = await This.GetObjects<T>(list);
                     foreach (var d in removed.Values)
->>>>>>> d8474357
                         removedItemsCallback(d);
                     await This.InvalidateObjects<T>(list);
                 })
