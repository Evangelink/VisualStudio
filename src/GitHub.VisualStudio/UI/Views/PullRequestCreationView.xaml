--- conflicted
+++ resolved
@@ -7,10 +7,7 @@
                                       xmlns:local="clr-namespace:GitHub.VisualStudio.UI.Views"
                                       xmlns:mc="http://schemas.openxmlformats.org/markup-compatibility/2006"
                                       xmlns:sampleData="clr-namespace:GitHub.SampleData;assembly=GitHub.App"
-<<<<<<< HEAD
-=======
                                       xmlns:vsui="clr-namespace:Microsoft.VisualStudio.Shell;assembly=Microsoft.VisualStudio.Shell.14.0"
->>>>>>> 144359fb
                                       xmlns:ui="clr-namespace:GitHub.UI;assembly=GitHub.UI"
                                   Background="{DynamicResource GitHubVsToolWindowBackground}"
                                   DataContext="{Binding ViewModel}"
@@ -34,347 +31,6 @@
                 <helpers:SharedDictionaryManager Source="pack://application:,,,/GitHub.VisualStudio;component/Styles/GitHubActionLink.xaml" />
             </ResourceDictionary.MergedDictionaries>
 
-<<<<<<< HEAD
-            <Style x:Key="GitHubPRDetailsTabControl" TargetType="{x:Type TabControl}">
-                <Setter Property="Padding" Value="0,5" />
-                <Setter Property="HorizontalContentAlignment" Value="Center"/>
-                <Setter Property="VerticalContentAlignment" Value="Center"/>
-                <Setter Property="Background" Value="{DynamicResource GitHubVsToolWindowBackground}"/>
-                <Setter Property="BorderBrush" Value="{DynamicResource GitHubTabItemSelectedBorder}"/>
-                <Setter Property="BorderThickness" Value="0,1,0,0"/>
-                <Setter Property="Foreground" Value="{DynamicResource {x:Static SystemColors.ControlTextBrushKey}}"/>
-                <Setter Property="Template">
-                    <Setter.Value>
-                        <ControlTemplate TargetType="{x:Type TabControl}">
-                            <Grid x:Name="templateRoot" ClipToBounds="true" SnapsToDevicePixels="true" KeyboardNavigation.TabNavigation="Local">
-                                <Grid.ColumnDefinitions>
-                                    <ColumnDefinition x:Name="ColumnDefinition0"/>
-                                    <ColumnDefinition x:Name="ColumnDefinition1" Width="0"/>
-                                </Grid.ColumnDefinitions>
-                                <Grid.RowDefinitions>
-                                    <RowDefinition x:Name="RowDefinition0" Height="Auto"/>
-                                    <RowDefinition x:Name="RowDefinition1" Height="*"/>
-                                </Grid.RowDefinitions>
-                                <TabPanel x:Name="headerPanel" Background="Transparent" Grid.Column="0" IsItemsHost="true" Margin="2,2,2,-1" Grid.Row="0" KeyboardNavigation.TabIndex="1" Panel.ZIndex="1"/>
-                                <Border x:Name="contentPanel" BorderBrush="{TemplateBinding BorderBrush}"
-                                        BorderThickness="{TemplateBinding BorderThickness}"
-                                        Background="{TemplateBinding Background}" Grid.Column="0" KeyboardNavigation.DirectionalNavigation="Contained" Grid.Row="1" KeyboardNavigation.TabIndex="2" KeyboardNavigation.TabNavigation="Local">
-                                    <ContentPresenter x:Name="PART_SelectedContentHost" ContentSource="SelectedContent" Margin="{TemplateBinding Padding}" SnapsToDevicePixels="{TemplateBinding SnapsToDevicePixels}"/>
-                                </Border>
-                            </Grid>
-                            <ControlTemplate.Triggers>
-                                <Trigger Property="TabStripPlacement" Value="Bottom">
-                                    <Setter Property="Grid.Row" TargetName="headerPanel" Value="1"/>
-                                    <Setter Property="Grid.Row" TargetName="contentPanel" Value="0"/>
-                                    <Setter Property="Height" TargetName="RowDefinition0" Value="*"/>
-                                    <Setter Property="Height" TargetName="RowDefinition1" Value="Auto"/>
-                                    <Setter Property="Margin" TargetName="headerPanel" Value="2,0,2,2"/>
-                                </Trigger>
-                                <Trigger Property="TabStripPlacement" Value="Left">
-                                    <Setter Property="Grid.Row" TargetName="headerPanel" Value="0"/>
-                                    <Setter Property="Grid.Row" TargetName="contentPanel" Value="0"/>
-                                    <Setter Property="Grid.Column" TargetName="headerPanel" Value="0"/>
-                                    <Setter Property="Grid.Column" TargetName="contentPanel" Value="1"/>
-                                    <Setter Property="Width" TargetName="ColumnDefinition0" Value="Auto"/>
-                                    <Setter Property="Width" TargetName="ColumnDefinition1" Value="*"/>
-                                    <Setter Property="Height" TargetName="RowDefinition0" Value="*"/>
-                                    <Setter Property="Height" TargetName="RowDefinition1" Value="0"/>
-                                    <Setter Property="Margin" TargetName="headerPanel" Value="2,2,0,2"/>
-                                </Trigger>
-                                <Trigger Property="TabStripPlacement" Value="Right">
-                                    <Setter Property="Grid.Row" TargetName="headerPanel" Value="0"/>
-                                    <Setter Property="Grid.Row" TargetName="contentPanel" Value="0"/>
-                                    <Setter Property="Grid.Column" TargetName="headerPanel" Value="1"/>
-                                    <Setter Property="Grid.Column" TargetName="contentPanel" Value="0"/>
-                                    <Setter Property="Width" TargetName="ColumnDefinition0" Value="*"/>
-                                    <Setter Property="Width" TargetName="ColumnDefinition1" Value="Auto"/>
-                                    <Setter Property="Height" TargetName="RowDefinition0" Value="*"/>
-                                    <Setter Property="Height" TargetName="RowDefinition1" Value="0"/>
-                                    <Setter Property="Margin" TargetName="headerPanel" Value="0,2,2,2"/>
-                                </Trigger>
-                                <Trigger Property="IsEnabled" Value="false">
-                                    <Setter Property="TextElement.Foreground" TargetName="templateRoot" Value="{DynamicResource {x:Static SystemColors.GrayTextBrushKey}}"/>
-                                </Trigger>
-                            </ControlTemplate.Triggers>
-                        </ControlTemplate>
-                    </Setter.Value>
-                </Setter>
-            </Style>
-
-            <Style x:Key="GitHubPRDetailsTabItem" TargetType="{x:Type TabItem}">
-                <Setter Property="FocusVisualStyle" Value="{StaticResource NoMarginFocusVisual}" />
-                <Setter Property="Width" Value="Auto" />
-                <Setter Property="Template">
-                    <Setter.Value>
-                        <ControlTemplate TargetType="{x:Type TabItem}">
-                            <Border Name="Border" CornerRadius="2,2,0,0"
-                                    BorderThickness="1,1,1,0"
-                                    Padding="10,5">
-                                <DockPanel HorizontalAlignment="Center">
-                                    <TextBlock
-                                        x:Name="ContentSite"
-                                        FontSize="12"
-                                        VerticalAlignment="Center"
-                                        Text="{TemplateBinding Header}" />
-                                </DockPanel>
-                            </Border>
-
-                            <ControlTemplate.Triggers>
-                                <Trigger Property="IsSelected" Value="True">
-                                    <Setter TargetName="Border" Property="Background" Value="{DynamicResource GitHubVsToolWindowBackground}" />
-                                    <Setter TargetName="Border" Property="BorderBrush" Value="{DynamicResource GitHubTabItemSelectedBorder}" />
-                                    <Setter TargetName="ContentSite" Property="Foreground" Value="{DynamicResource GitHubVsToolWindowText}" />
-                                </Trigger>
-
-                                <Trigger Property="IsSelected" Value="False">
-                                    <Setter TargetName="ContentSite" Property="Foreground" Value="{DynamicResource GitHubVsGrayText}" />
-                                </Trigger>
-
-                                <Trigger Property="IsMouseOver" Value="True">
-                                    <Setter TargetName="ContentSite" Property="Foreground" Value="{DynamicResource GitHubVsWindowText}" />
-                                </Trigger>
-                            </ControlTemplate.Triggers>
-                        </ControlTemplate>
-                    </Setter.Value>
-                </Setter>
-            </Style>
-
-            <Style x:Key="GitHubVsPromptTextBox" TargetType="{x:Type ui:PromptTextBox}" BasedOn="{StaticResource GitHubTextBox}">
-                <Setter Property="Background" Value="{DynamicResource GitHubVsBrandedUIBackground}"/>
-                <Setter Property="Foreground" Value="{DynamicResource GitHubVsToolWindowText}"/>
-                <Setter Property="BorderBrush" Value="{DynamicResource GitHubVsBrandedUIBorder}"/>
-                <Setter Property="KeyboardNavigation.TabNavigation" Value="None"/>
-                <Setter Property="HorizontalContentAlignment" Value="Left"/>
-                <Setter Property="FocusVisualStyle" Value="{x:Null}"/>
-                <Setter Property="AllowDrop" Value="true"/>
-                <Setter Property="ScrollViewer.PanningMode" Value="VerticalFirst"/>
-                <Setter Property="Stylus.IsFlicksEnabled" Value="False"/>
-                <Setter Property="Height" Value="24" />
-                <Setter Property="Template">
-                    <Setter.Value>
-                        <ControlTemplate TargetType="{x:Type ui:PromptTextBox}">
-                            <Grid>
-                                <Border x:Name="Bd" CornerRadius="0" ClipToBounds="True" BorderBrush="{TemplateBinding BorderBrush}" BorderThickness="{TemplateBinding BorderThickness}" Background="{TemplateBinding Background}" SnapsToDevicePixels="True">
-                                    <Border CornerRadius="0" BorderBrush="Black" BorderThickness="0,1,0,0" Margin="2,-2,2,0" Opacity="0.4">
-                                        <Border.Effect>
-                                            <DropShadowEffect Direction="270" ShadowDepth="0" BlurRadius="4" Opacity="1" />
-                                        </Border.Effect>
-                                    </Border>
-                                </Border>
-
-                                <Grid Margin="1,2,0,0">
-                                    <ScrollViewer x:Name="PART_ContentHost" Padding="{TemplateBinding Padding}" Focusable="false" HorizontalScrollBarVisibility="Hidden" VerticalScrollBarVisibility="Hidden" VerticalAlignment="Top" Margin="0"/>
-                                    <Label x:Name="PromptLabel" HorizontalAlignment="Left"
-                                         Foreground="{DynamicResource GitHubVsGrayText}"
-                                         FontSize="{TemplateBinding FontSize}" Margin="2,0,0,0" Padding="{TemplateBinding Padding}" Opacity="0"
-                                         Target="{Binding ElementName=Bd}"
-                                         SnapsToDevicePixels="{TemplateBinding SnapsToDevicePixels}" Focusable="False" IsHitTestVisible="False"
-                                         VerticalAlignment="Top">
-                                        <TextBlock Text="{TemplateBinding PromptText}" TextTrimming="CharacterEllipsis" />
-                                    </Label>
-                                </Grid>
-                            </Grid>
-
-                            <ControlTemplate.Triggers>
-                                <Trigger Property="IsEnabled" Value="False">
-                                    <Setter Property="Opacity" Value="0.5" />
-                                </Trigger>
-                                <Trigger Property="IsMouseOver" Value="True">
-                                    <Setter Property="BorderBrush" TargetName="Bd" Value="{DynamicResource GitHubVsBrandedUIBorder}" />
-                                </Trigger>
-                                <Trigger Property="IsKeyboardFocusWithin" Value="True">
-                                    <Setter Property="BorderBrush" TargetName="Bd" Value="{DynamicResource GitHubAccentBrush}" />
-                                </Trigger>
-                                <DataTrigger Binding="{Binding Text.Length, RelativeSource={RelativeSource Self}}" Value="0">
-                                    <Setter Property="Opacity" TargetName="PromptLabel" Value="0.7" />
-                                    <Setter Property="Foreground" Value="Transparent" />
-                                </DataTrigger>
-                            </ControlTemplate.Triggers>
-                        </ControlTemplate>
-                    </Setter.Value>
-                </Setter>
-            </Style>
-
-            <!-- Button -->
-            <Style x:Key="GitHubVsButton" TargetType="{x:Type Button}">
-                <Setter Property="Background" Value="{DynamicResource GitHubButtonBackgroundBrush}" />
-                <Setter Property="BorderBrush" Value="{DynamicResource GitHubButtonBorderBrush}" />
-                <Setter Property="Foreground" Value="{DynamicResource GitHubButtonForegroundBrush}" />
-                <Setter Property="FontFamily" Value="{DynamicResource GitHubFontFamilyNormal}" />
-                <Setter Property="FontSize" Value="12" />
-                <Setter Property="Padding" Value="12,5" />
-                <Setter Property="Margin" Value="0" />
-                <Setter Property="MinWidth" Value="76" />
-                <Setter Property="FocusVisualStyle" Value="{x:Null}" />
-                <Setter Property="BorderThickness" Value="1" />
-                <Setter Property="HorizontalAlignment" Value="Left" />
-                <Setter Property="ToolTipService.ShowDuration" Value="30000" />
-                <Setter Property="ToolTipService.ShowOnDisabled" Value="True" />
-                <Setter Property="Template">
-                    <Setter.Value>
-                        <ControlTemplate TargetType="{x:Type Button}">
-                            <Grid>
-                                <VisualStateManager.VisualStateGroups>
-                                    <VisualStateGroup x:Name="CommonStates">
-                                        <VisualState x:Name="Normal" />
-                                        <VisualState x:Name="MouseOver">
-                                            <Storyboard>
-                                                <DoubleAnimationUsingKeyFrames Storyboard.TargetProperty="(UIElement.Opacity)"
-                                                           Storyboard.TargetName="MouseOverBorder">
-                                                    <EasingDoubleKeyFrame KeyTime="00:00:00" Value="1" />
-                                                </DoubleAnimationUsingKeyFrames>
-                                            </Storyboard>
-                                        </VisualState>
-                                        <VisualState x:Name="Pressed">
-                                            <Storyboard>
-                                                <DoubleAnimationUsingKeyFrames Storyboard.TargetProperty="(UIElement.Opacity)"
-                                                           Storyboard.TargetName="PressedBorder">
-                                                    <EasingDoubleKeyFrame KeyTime="0" Value="1" />
-                                                </DoubleAnimationUsingKeyFrames>
-                                            </Storyboard>
-                                        </VisualState>
-                                        <VisualState x:Name="Disabled">
-                                            <Storyboard>
-                                                <DoubleAnimationUsingKeyFrames Storyboard.TargetProperty="Opacity"
-                                                           Storyboard.TargetName="DisabledVisualElement">
-                                                    <SplineDoubleKeyFrame KeyTime="0" Value="0.5" />
-                                                </DoubleAnimationUsingKeyFrames>
-                                                <DoubleAnimationUsingKeyFrames Storyboard.TargetProperty="(UIElement.Opacity)"
-                                                           Storyboard.TargetName="contentPresenter">
-                                                    <EasingDoubleKeyFrame KeyTime="0" Value="0.5" />
-                                                </DoubleAnimationUsingKeyFrames>
-                                            </Storyboard>
-                                        </VisualState>
-                                    </VisualStateGroup>
-                                    <VisualStateGroup x:Name="FocusStates">
-                                        <VisualState x:Name="Focused" />
-                                        <VisualState x:Name="Unfocused" />
-                                    </VisualStateGroup>
-                                </VisualStateManager.VisualStateGroups>
-                                <Border x:Name="Background" BorderBrush="{TemplateBinding BorderBrush}"
-                            BorderThickness="{TemplateBinding BorderThickness}" SnapsToDevicePixels="True"
-                            Background="{TemplateBinding Background}" />
-                                <Rectangle x:Name="DisabledVisualElement"
-                               Fill="{DynamicResource GitHubButtonBackgroundDisabledBrush}" SnapsToDevicePixels="True" IsHitTestVisible="false"
-                               Opacity="0" />
-                                <Border x:Name="MouseOverBorder" BorderBrush="{DynamicResource GitHubButtonBorderMouseOverBrush}"
-                            Background="{DynamicResource GitHubButtonBackgroundMouseOverBrush}"
-                            BorderThickness="{TemplateBinding BorderThickness}" SnapsToDevicePixels="True" Opacity="0" />
-                                <Border x:Name="PressedBorder" BorderBrush="{DynamicResource GitHubButtonBorderPressedBrush}"
-                            Background="{DynamicResource GitHubButtonBackgroundPressedBrush}"
-                            BorderThickness="{TemplateBinding BorderThickness}" SnapsToDevicePixels="True" Opacity="0" />
-                                <Border x:Name="DefaultVisualElement" BorderBrush="{DynamicResource GitHubAccentBrush}"
-                            Background="Transparent" BorderThickness="{TemplateBinding BorderThickness}" SnapsToDevicePixels="True" Opacity="0" />
-                                <ContentPresenter x:Name="contentPresenter"
-                                      SnapsToDevicePixels="{TemplateBinding SnapsToDevicePixels}" ContentTemplate="{TemplateBinding ContentTemplate}"
-                                      Content="{TemplateBinding Content}" HorizontalAlignment="{TemplateBinding HorizontalContentAlignment}"
-                                      Margin="{TemplateBinding Padding}" VerticalAlignment="{TemplateBinding VerticalContentAlignment}" />
-                            </Grid>
-                            <ControlTemplate.Triggers>
-                                <Trigger Property="IsDefaulted" Value="True">
-                                    <Setter Property="Opacity" Value="1" TargetName="DefaultVisualElement" />
-                                </Trigger>
-                                <Trigger Property="IsKeyboardFocused" Value="True">
-                                    <Setter Property="Opacity" Value="1" TargetName="DefaultVisualElement" />
-                                </Trigger>
-                            </ControlTemplate.Triggers>
-                        </ControlTemplate>
-                    </Setter.Value>
-                </Setter>
-            </Style>
-            <!-- End Button -->
-
-            <!-- PrimaryActionButton -->
-            <Style x:Key="GitHubVsPrimaryActionButton" TargetType="{x:Type Button}">
-                <Setter Property="Background" Value="{DynamicResource GitHubPrimaryButtonBackgroundBrush}" />
-                <Setter Property="BorderBrush" Value="{DynamicResource GitHubPrimaryButtonBorderBrush}" />
-                <Setter Property="Foreground" Value="{DynamicResource GitHubPrimaryButtonForegroundBrush}" />
-                <Setter Property="FontFamily" Value="{DynamicResource GitHubFontFamilyNormal}" />
-                <Setter Property="FontSize" Value="12" />
-                <Setter Property="Padding" Value="12,5" />
-                <Setter Property="Margin" Value="0" />
-                <Setter Property="MinWidth" Value="76" />
-                <Setter Property="FocusVisualStyle" Value="{x:Null}" />
-                <Setter Property="BorderThickness" Value="1" />
-                <Setter Property="HorizontalAlignment" Value="Left" />
-                <Setter Property="ToolTipService.ShowDuration" Value="30000" />
-                <Setter Property="ToolTipService.ShowOnDisabled" Value="True" />
-                <Setter Property="Template">
-                    <Setter.Value>
-                        <ControlTemplate TargetType="{x:Type Button}">
-                            <Grid>
-                                <VisualStateManager.VisualStateGroups>
-                                    <VisualStateGroup x:Name="CommonStates">
-                                        <VisualState x:Name="Normal" />
-                                        <VisualState x:Name="MouseOver">
-                                            <Storyboard>
-                                                <DoubleAnimationUsingKeyFrames Storyboard.TargetProperty="(UIElement.Opacity)"
-                                                           Storyboard.TargetName="MouseOverBorder">
-                                                    <EasingDoubleKeyFrame KeyTime="00:00:00" Value="1" />
-                                                </DoubleAnimationUsingKeyFrames>
-                                            </Storyboard>
-                                        </VisualState>
-                                        <VisualState x:Name="Pressed">
-                                            <Storyboard>
-                                                <DoubleAnimationUsingKeyFrames Storyboard.TargetProperty="(UIElement.Opacity)"
-                                                           Storyboard.TargetName="PressedBorder">
-                                                    <EasingDoubleKeyFrame KeyTime="0" Value="1" />
-                                                </DoubleAnimationUsingKeyFrames>
-                                            </Storyboard>
-                                        </VisualState>
-                                        <VisualState x:Name="Disabled">
-                                            <Storyboard>
-                                                <DoubleAnimationUsingKeyFrames Storyboard.TargetProperty="Opacity"
-                                                           Storyboard.TargetName="DisabledVisualElement">
-                                                    <SplineDoubleKeyFrame KeyTime="0" Value="0.5" />
-                                                </DoubleAnimationUsingKeyFrames>
-                                                <DoubleAnimationUsingKeyFrames Storyboard.TargetProperty="(UIElement.Opacity)"
-                                                           Storyboard.TargetName="contentPresenter">
-                                                    <EasingDoubleKeyFrame KeyTime="0" Value="0.5" />
-                                                </DoubleAnimationUsingKeyFrames>
-                                            </Storyboard>
-                                        </VisualState>
-                                    </VisualStateGroup>
-                                    <VisualStateGroup x:Name="FocusStates">
-                                        <VisualState x:Name="Focused" />
-                                        <VisualState x:Name="Unfocused" />
-                                    </VisualStateGroup>
-                                </VisualStateManager.VisualStateGroups>
-                                <Border x:Name="Background" BorderBrush="{TemplateBinding BorderBrush}"
-                            BorderThickness="{TemplateBinding BorderThickness}" SnapsToDevicePixels="True"
-                            Background="{TemplateBinding Background}" />
-                                <Rectangle x:Name="DisabledVisualElement"
-                               Fill="{DynamicResource GitHubPrimaryButtonBackgroundDisabledBrush}" SnapsToDevicePixels="True" IsHitTestVisible="false"
-                               Opacity="0" />
-                                <Border x:Name="MouseOverBorder" BorderBrush="#FF6ba157"
-                                    Background="#FF71BD1E"
-                                    BorderThickness="{TemplateBinding BorderThickness}" SnapsToDevicePixels="True" Opacity="0" />
-                                <Border x:Name="PressedBorder" BorderBrush="{DynamicResource GitHubPrimaryButtonBorderPressedBrush}"
-                            Background="#FF55A532"
-                            BorderThickness="{TemplateBinding BorderThickness}" SnapsToDevicePixels="True" Opacity="0" />
-                                <Border x:Name="DefaultVisualElement" BorderBrush="{DynamicResource GitHubAccentBrush}"
-                                    Background="Transparent" BorderThickness="{TemplateBinding BorderThickness}" SnapsToDevicePixels="True" Opacity="0" />
-                                <ContentPresenter x:Name="contentPresenter"
-                                      SnapsToDevicePixels="{TemplateBinding SnapsToDevicePixels}" ContentTemplate="{TemplateBinding ContentTemplate}"
-                                      Content="{TemplateBinding Content}" HorizontalAlignment="{TemplateBinding HorizontalContentAlignment}"
-                                      Margin="{TemplateBinding Padding}" VerticalAlignment="{TemplateBinding VerticalContentAlignment}" />
-                            </Grid>
-                            <ControlTemplate.Triggers>
-                                <Trigger Property="IsDefaulted" Value="True">
-                                    <Setter Property="Opacity" Value="1" TargetName="DefaultVisualElement" />
-                                </Trigger>
-                                <Trigger Property="IsKeyboardFocused" Value="True">
-                                    <Setter Property="Opacity" Value="1" TargetName="DefaultVisualElement" />
-                                </Trigger>
-                            </ControlTemplate.Triggers>
-                        </ControlTemplate>
-                    </Setter.Value>
-                </Setter>
-            </Style>
-            <!-- End PrimaryActionButton -->
-
-=======
->>>>>>> 144359fb
             <Style x:Key="CommitListItemContainerStyle" TargetType="{x:Type ListViewItem}">
                 <Setter Property="SnapsToDevicePixels" Value="True" />
                 <Setter Property="Margin" Value="5" />
@@ -419,13 +75,8 @@
                 <StackPanel Grid.Column="0" Orientation="Horizontal">
                     <ui:OcticonImage Icon="git_branch" Foreground="{DynamicResource GitHubVsGrayText}" />
                     <ui:GitHubActionLink x:Name="branchSelectionButton" Content="master" HasDropDown="True" Margin="5,0,0,0" VerticalAlignment="Center" Click="branchSelectionButton_Click" />
-<<<<<<< HEAD
-                    <ui:OcticonImage Height="13" Icon="chevron_left" Foreground="{DynamicResource GitHubVsGrayText}" Margin="0,1,0,0"  VerticalAlignment="Center" />
-                    <Label Content="{Binding CurrentBranchName}" Foreground="{DynamicResource GitHubVsGrayText}"/>
-=======
                     <ui:OcticonImage Height="13" Icon="chevron_left" Foreground="{DynamicResource GitHubVsGrayText}" Margin="5,2,3,0"  VerticalAlignment="Center" />
                     <TextBlock Text="{Binding CurrentBranchName}" Foreground="{DynamicResource GitHubVsGrayText}"/>
->>>>>>> 144359fb
                 </StackPanel>
 
                 <!-- Show a check if the branch is mergeable (is that even a word??), 
@@ -503,13 +154,8 @@
             <TabItem Header="Details"  Style="{DynamicResource GitHubPRDetailsTabItem}">
                 <ScrollViewer VerticalScrollBarVisibility="Auto">
                     <StackPanel Orientation="Vertical">
-<<<<<<< HEAD
-                        <ui:PromptTextBox Margin="10,5" PromptText="Title" Style="{StaticResource GitHubVsPromptTextBox}" />
-                        <ui:PromptTextBox Margin="10,5" PromptText="Description" TextWrapping="Wrap" AcceptsReturn="True" Height="100" Style="{StaticResource GitHubVsPromptTextBox}" />
-=======
                         <ui:PromptTextBox Margin="10,5" PromptText="Title" Style="{DynamicResource GitHubVsPromptTextBox}" />
                         <ui:PromptTextBox Margin="10,5" PromptText="Description" TextWrapping="Wrap" AcceptsReturn="True" Height="100" Style="{DynamicResource GitHubVsPromptTextBox}" />
->>>>>>> 144359fb
                         <Grid Margin="10,3">
                             <Grid.ColumnDefinitions>
                                 <ColumnDefinition Width="Auto" />
@@ -661,12 +307,8 @@
 
             <TabItem Header="Commits" Style="{DynamicResource GitHubPRDetailsTabItem}">
                 <ListView Background="Transparent"
-<<<<<<< HEAD
-                          BorderBrush="Transparent">
-=======
                           BorderBrush="Transparent"
                           ScrollViewer.HorizontalScrollBarVisibility="Disabled">
->>>>>>> 144359fb
                     <ListViewItem Style="{StaticResource CommitListItemContainerStyle}">
                         <Grid>
                             <Grid.ColumnDefinitions>
@@ -698,33 +340,20 @@
                             </Grid>
 
                             <TextBlock Text="I am an example commit message"
-<<<<<<< HEAD
-                                       ToolTip="I am an example commit message"
-                                       VerticalAlignment="Top"
-                                       Foreground="{DynamicResource GitHubVsToolWindowText}"
-                                       FontSize="14"
-=======
                                        TextTrimming="CharacterEllipsis"
                                        ToolTip="I am an example commit message"
                                        VerticalAlignment="Top"
                                        Foreground="{DynamicResource GitHubVsToolWindowText}"
                                        Style="{DynamicResource {x:Static vsui:VsResourceKeys.TextBlockEnvironment122PercentFontSizeStyleKey}}"
->>>>>>> 144359fb
                                        Margin="10,-3,5,0"
                                        Grid.Column="1"
                                        Grid.Row="0" />
 
                             <TextBlock Margin="10,0,0,0"
                                        Text="Andreia Gaita committed 20 hours ago"
-<<<<<<< HEAD
-                                       ToolTip="Andreia Gaita committed 20 hours ago"
-                                       VerticalAlignment="Top"
-                                       FontSize="11"
-=======
                                        TextTrimming="CharacterEllipsis"
                                        ToolTip="Andreia Gaita committed 20 hours ago"
                                        VerticalAlignment="Top"
->>>>>>> 144359fb
                                        Grid.Column="1"
                                        Grid.Row="1" 
                                        Foreground="{DynamicResource GitHubVsGrayText}"/>
@@ -735,12 +364,8 @@
 
             <TabItem Header="Files Changed" Style="{DynamicResource GitHubPRDetailsTabItem}">
                 <ListView Background="Transparent"
-<<<<<<< HEAD
-                          BorderBrush="Transparent">
-=======
                           BorderBrush="Transparent"
                           ScrollViewer.HorizontalScrollBarVisibility="Disabled">
->>>>>>> 144359fb
                     <ListViewItem Style="{StaticResource CommitListItemContainerStyle}">
                         <Grid>
                             <Grid.ColumnDefinitions>
@@ -760,14 +385,10 @@
 
                             <TextBlock 
                                 Foreground="{DynamicResource GitHubVsWindowText}"
-<<<<<<< HEAD
-                                Grid.Column="1" Text="src\file_added.cs" />
-=======
                                 TextTrimming="CharacterEllipsis"
                                 Text="src\file_added.cs"
                                 ToolTip="src\file_added.cs"
                                 Grid.Column="1" />
->>>>>>> 144359fb
 
                             <ui:OcticonImage Icon="diff_added" Grid.Column="2" Foreground="#ff6cc644" ToolTip="Added" />
                         </Grid>
@@ -792,14 +413,10 @@
 
                             <TextBlock 
                                 Foreground="{DynamicResource GitHubVsWindowText}"
-<<<<<<< HEAD
-                                Grid.Column="1" Text="src\file_modified.cs" />
-=======
                                 TextTrimming="CharacterEllipsis"
                                 Text="src\file_modified.cs"
                                 ToolTip="src\file_modified.cs"
                                 Grid.Column="1" />
->>>>>>> 144359fb
 
                             <ui:OcticonImage Icon="diff_modified" Grid.Column="2" Foreground="#ffbbbbbb" ToolTip="Modified" />
                         </Grid>
@@ -824,14 +441,10 @@
 
                             <TextBlock 
                                 Foreground="{DynamicResource GitHubVsWindowText}"
-<<<<<<< HEAD
-                                Grid.Column="1" Text="src\file_removed.cs" />
-=======
                                 TextTrimming="CharacterEllipsis"
                                 Text="src\file_removed.cs"
                                 ToolTip="src\file_removed.cs"
                                 Grid.Column="1"  />
->>>>>>> 144359fb
 
                             <ui:OcticonImage Icon="diff_removed" Grid.Column="2" Foreground="#FFbd2c00" ToolTip="Removed" />
                         </Grid>
@@ -856,14 +469,10 @@
 
                             <TextBlock 
                                 Foreground="{DynamicResource GitHubVsWindowText}"
-<<<<<<< HEAD
-                                Grid.Column="1" Text="src\file_renamed.cs" />
-=======
                                 TextTrimming="CharacterEllipsis"
                                 Text="src\file_renamed.cs" 
                                 ToolTip="src\file_renamed.cs" 
                                 Grid.Column="1" />
->>>>>>> 144359fb
 
                             <ui:OcticonImage Icon="diff_renamed" Grid.Column="2" Foreground="#ff4078c0" ToolTip="Renamed" />
                         </Grid>
