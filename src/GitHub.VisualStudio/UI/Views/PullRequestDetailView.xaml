--- conflicted
+++ resolved
@@ -348,11 +348,7 @@
                 <te:SectionControl Name="changesSection" 
                                    Grid.Column="2" Grid.Row="3"
                                    IsExpanded="True"
-<<<<<<< HEAD
-                                   HeaderText="{Binding Model.ChangedFiles.Count, StringFormat=Files changed ({0})}"
-=======
                                    HeaderText="{Binding ChangedFilesList.Count, StringFormat=Changes ({0})}"
->>>>>>> 6fc5ff97
                                    Margin="0 5 10 0"
                                    ContextMenuService.IsEnabled="False">
                     <te:SectionControl.ContextMenu>
